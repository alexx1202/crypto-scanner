"""Run Bybit scans at a fixed interval and save each result."""

import time
from datetime import datetime
import pandas as pd

import scan
import core


def run_periodic_scans() -> None:
    """Refresh each metric at its own interval."""
    logger = scan.setup_logging()
    logger.info("Continuous scan started. Press Ctrl+C to stop.")

    timestamp = datetime.now().strftime("%Y%m%d_%H%M%S")
    filename = f"Scan_{timestamp}.xlsx"

    intervals = {
        "funding": 60,
        "oi": 60,
        "corr": 3 * 60,
        "volume": 9 * 60,
        "price": 21 * 60,
    }
    next_run = {key: 0 for key in intervals}

    volume_df = pd.DataFrame()
    funding_df = pd.DataFrame()
    oi_df = pd.DataFrame()
    price_df = pd.DataFrame()
    corr_df: pd.DataFrame = pd.DataFrame()
    symbol_order: list[str] = []

    while True:
        now = time.time()
        try:
            if (
                now >= next_run["funding"]
                or now >= next_run["oi"]
                or now >= next_run["corr"]
                or now >= next_run["volume"]
            ):
                logger.info("Fetching USDT perpetual futures from Bybit...")
                all_symbols = core.get_tradeable_symbols_sorted_by_volume()
                logger.info("Total pairs found: %d", len(all_symbols))

                if not all_symbols:
                    logger.warning("No symbols retrieved. Skipping export.")
                else:
                    if now >= next_run["funding"]:
                        funding_df = scan.run_funding_rate_scan(all_symbols, logger)
                        symbol_order = [s for s, _ in all_symbols]
                        next_run["funding"] = now + intervals["funding"]

                    if now >= next_run["oi"]:
                        oi_df = scan.run_open_interest_scan(all_symbols, logger)
                        next_run["oi"] = now + intervals["oi"]

                    if now >= next_run["corr"]:
                        matrix_map = scan.run_correlation_matrix_scan(all_symbols, logger)
                        scan.export_correlation_matrices(matrix_map, logger)
                        scan.send_push_notification(
                            "Correlation matrix complete",
                            "Correlation_Matrix.xlsx has been exported.",
                            logger,
                        )
                        next_run["corr"] = now + intervals["corr"]

                    if now >= next_run["volume"]:
                        volume_df = scan.run_volume_scan(all_symbols, logger)
                        next_run["volume"] = now + intervals["volume"]

                    if not price_df.empty:
                        scan.export_all_data(
                            volume_df,
                            funding_df,
                            oi_df,
                            price_df,
                            symbol_order,
                            logger,
                            filename=filename,
                        )
                        scan.send_push_notification(
                            "Scan complete",
                            f"{filename} has been exported.",
                            logger,
                        )
<<<<<<< HEAD
                    if now >= next_run["volume"]:
                        next_run["volume"] = now + intervals["volume"]
                    if now >= next_run["funding"]:
                        next_run["funding"] = now + intervals["funding"]
                    if now >= next_run["oi"]:
                        next_run["oi"] = now + intervals["oi"]

            if now >= next_run["corr"]:
                logger.info("Updating correlation matrix")
                all_symbols = core.get_tradeable_symbols_sorted_by_volume()
                corr_df = scan.run_correlation_matrix_scan(all_symbols, logger)
                scan.export_correlation_matrices(corr_df, logger)
                scan.export_correlation_matrix_html(
                    corr_df,
                    logger,
                    refresh_seconds=intervals["corr"],
                )
                scan.send_push_notification(
                    "Correlation scan complete",
                    "Correlation.xlsx has been exported.",
                    logger,
                )
                next_run["corr"] = now + intervals["corr"]
=======
>>>>>>> e4ffe393

            if now >= next_run["price"]:
                logger.info("Updating price change data")
                all_symbols = core.get_tradeable_symbols_sorted_by_volume()
                price_df = scan.run_price_change_scan(all_symbols, logger)
                scan.export_all_data(
                    volume_df,
                    funding_df,
                    oi_df,
                    price_df,
                    symbol_order,
                    logger,
                    filename=filename,
                )
                next_run["price"] = now + intervals["price"]

        except (RuntimeError, ValueError, TypeError) as exc:
            logger.exception("Script failed: %s", exc)

        time.sleep(60)


if __name__ == "__main__":
    run_periodic_scans()<|MERGE_RESOLUTION|>--- conflicted
+++ resolved
@@ -86,7 +86,6 @@
                             f"{filename} has been exported.",
                             logger,
                         )
-<<<<<<< HEAD
                     if now >= next_run["volume"]:
                         next_run["volume"] = now + intervals["volume"]
                     if now >= next_run["funding"]:
@@ -110,8 +109,6 @@
                     logger,
                 )
                 next_run["corr"] = now + intervals["corr"]
-=======
->>>>>>> e4ffe393
 
             if now >= next_run["price"]:
                 logger.info("Updating price change data")
