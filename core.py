import os
import time
import json
import random
import logging
import hashlib
from datetime import datetime, timezone

import requests
from tqdm import tqdm
from volume_math import calculate_volume_change

KLINE_CACHE = {}

BASE_DIR = os.path.dirname(os.path.abspath(__file__))
LOG_DIR = os.path.join(BASE_DIR, "logs")
os.makedirs(LOG_DIR, exist_ok=True)


def get_debug_logger() -> logging.Logger:
    if not hasattr(get_debug_logger, "cached_logger"):
        logger = logging.getLogger("debug_logger")
        logger.setLevel(logging.DEBUG)
        log_path = os.path.join(LOG_DIR, "scanlog.txt")
        handler = logging.FileHandler(log_path, mode="a")
        handler.setFormatter(
            logging.Formatter("[%(levelname)s] %(asctime)s %(message)s")
        )
        logger.addHandler(handler)
        get_debug_logger.cached_logger = logger
    return get_debug_logger.cached_logger


def get_auth_headers() -> dict:
    api_key = os.getenv("BYBIT_API_KEY")
    if api_key:
        return {"X-BYBIT-API-KEY": api_key}
    return {"User-Agent": "VolumeScannerBot/1.0"}


def get_tradeable_symbols_sorted_by_volume() -> list:
    url = "https://api.bybit.com/v5/market/tickers?category=linear"
    try:
        with tqdm(total=1, desc="Fetching symbols") as pbar:
            response = requests.get(url, headers=get_auth_headers(), timeout=10)
            response.raise_for_status()
            pbar.update(1)
        tickers = response.json().get("result", {}).get("list", [])
        filtered = [
            (item["symbol"], float(item.get("turnover24h", 0)))
            for item in tickers
            if item.get("symbol", "").endswith("USDT")
        ]
        sorted_filtered = sorted(filtered, key=lambda x: x[1], reverse=True)
        return sorted_filtered
    except requests.RequestException as err:
        logging.getLogger("volume_logger").error(
            "Failed to fetch and sort symbols by volume: %s", err
        )
        return []


def stable_chunk_hash(chunk: list) -> str:
    return hashlib.md5(
        json.dumps(chunk, sort_keys=True, separators=(",", ":")).encode()
    ).hexdigest()


def build_kline_url(symbol: str, interval: str, start: int) -> str:
    return (
        "https://api.bybit.com/v5/market/kline?category=linear"
        + f"&symbol={symbol}"
        + f"&interval={interval}"
        + f"&start={start}"
        + "&limit=1000"
    )


def get_kline_end_time() -> int:
    now = datetime.now(timezone.utc)
    floored = now.replace(minute=(now.minute // 15) * 15, second=0, microsecond=0)
    return int(floored.timestamp() * 1000)


def fetch_with_backoff(url: str, symbol: str, logger: logging.Logger) -> list:
    max_retries = 3
    for attempt in range(max_retries):
        try:
            response = requests.get(url, headers=get_auth_headers(), timeout=10)
            if response.status_code == 429:
                delay = round(random.uniform(1.0, 2.5), 2)
                logger.warning(
                    "[%s] Rate limit hit (429). Retrying in %.2fs...",
                    symbol,
                    delay
                )
                time.sleep(delay)
                continue
            response.raise_for_status()
            return response.json().get("result", {}).get("list", [])
        except requests.RequestException as err:
            logger.warning(
                "[%s] Request error on attempt %d: %s",
                symbol,
                attempt + 1,
                err
            )
            time.sleep(1)
    logger.error("[%s] Failed all retries. Giving up.", symbol)
    return []


def fetch_recent_klines(symbol: str, interval: str = "1", total: int = 5040) -> list:
    logger = get_debug_logger()
    main_logger = logging.getLogger("volume_logger")

    if symbol in KLINE_CACHE:
        return KLINE_CACHE[symbol][-total:]

    seen_chunks = set()
    consecutive_duplicates = 0
    max_consecutive_duplicates = 3
    all_klines = []
    end_time = get_kline_end_time()

    try:
        while len(all_klines) < total:
            start_time = end_time - (1000 * 60 * 1000)
            url = build_kline_url(symbol, interval, start_time)
            chunk = fetch_with_backoff(url, symbol, logger)

            if not chunk:
                logger.debug("[%s] Empty chunk received. Ending fetch.", symbol)
                break

            chunk_key = stable_chunk_hash(chunk)
            if chunk_key in seen_chunks:
                consecutive_duplicates += 1
                logger.debug("[%s] Duplicate chunk #%d detected.", symbol, consecutive_duplicates)
                if consecutive_duplicates >= max_consecutive_duplicates:
                    logger.warning(
                        "%s: Max duplicate retries hit. Only %d klines gathered, expected %d.",
                        symbol,
                        len(all_klines),
                        total
                    )
                    break
                end_time = start_time
                continue

            seen_chunks.add(chunk_key)
            all_klines = chunk + all_klines
            logger.debug("[%s] Total klines so far: %d", symbol, len(all_klines))
            end_time = start_time
            consecutive_duplicates = 0
    except requests.RequestException as err:
        logger.error("[%s] Failed to fetch klines: %s", symbol, err)

    if len(all_klines) < 315:
        main_logger.warning("%s: Only %d klines returned, skipping.", symbol, len(all_klines))
        return []

    KLINE_CACHE[symbol] = all_klines
    return all_klines[-total:]


def get_funding_rate(symbol: str) -> tuple[float, int]:
    url = (
        "https://api.bybit.com/v5/market/tickers"
        f"?category=linear&symbol={symbol}"
    )
    fetch_time = int(datetime.now(timezone.utc).timestamp() * 1000)
    try:
        response = requests.get(url, headers=get_auth_headers(), timeout=10)
        response.raise_for_status()
        data = response.json()
        item = data.get("result", {}).get("list", [])[0]
        rate = float(item.get("fundingRate", 0))
        ts = int(data.get("time", fetch_time))
        return rate, ts
    except (IndexError, ValueError, KeyError, requests.RequestException):
        logging.getLogger("volume_logger").warning(
            "Failed to fetch funding rate for %s", symbol
        )
        return 0.0, 0


def get_open_interest_change(symbol: str) -> float:
<<<<<<< HEAD
    """Return the percentage change in open interest over the last 24 hours."""
=======
>>>>>>> b84738aa
    url = (
        "https://api.bybit.com/v5/market/open-interest"
        f"?category=linear&symbol={symbol}&interval=1h&limit=24"
    )
    try:
        response = requests.get(url, headers=get_auth_headers(), timeout=10)
        response.raise_for_status()
        data = response.json()
        rows = data.get("result", {}).get("list", [])
        if len(rows) < 2:
            return 0.0
        first = float(rows[0].get("openInterest", 0))
        last = float(rows[-1].get("openInterest", 0))
        if first == 0:
            return 0.0
        return ((last - first) / first) * 100
    except (KeyError, ValueError, IndexError, requests.RequestException):
        logging.getLogger("volume_logger").warning(
            "Failed to fetch open interest for %s", symbol
        )
        return 0.0

<<<<<<< HEAD
=======

>>>>>>> b84738aa
def process_symbol(symbol: str, logger: logging.Logger) -> dict:
    klines = fetch_recent_klines(symbol)
    if not klines:
        logger.warning("%s skipped: No valid klines returned.", symbol)
        return None
    rate, _ = get_funding_rate(symbol)
    oi_change = get_open_interest_change(symbol)
    return {
        "Symbol": symbol,
        "5M": round(calculate_volume_change(klines, 5), 4),
        "15M": round(calculate_volume_change(klines, 15), 4),
        "30M": round(calculate_volume_change(klines, 30), 4),
        "1H": round(calculate_volume_change(klines, 60), 4),
        "4H": round(calculate_volume_change(klines, 240), 4),
        "Funding Rate": rate,
        "Open Interest Change": round(oi_change, 4),
    }<|MERGE_RESOLUTION|>--- conflicted
+++ resolved
@@ -186,10 +186,6 @@
 
 
 def get_open_interest_change(symbol: str) -> float:
-<<<<<<< HEAD
-    """Return the percentage change in open interest over the last 24 hours."""
-=======
->>>>>>> b84738aa
     url = (
         "https://api.bybit.com/v5/market/open-interest"
         f"?category=linear&symbol={symbol}&interval=1h&limit=24"
@@ -212,10 +208,7 @@
         )
         return 0.0
 
-<<<<<<< HEAD
-=======
-
->>>>>>> b84738aa
+
 def process_symbol(symbol: str, logger: logging.Logger) -> dict:
     klines = fetch_recent_klines(symbol)
     if not klines:
